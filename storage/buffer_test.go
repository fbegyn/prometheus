--- conflicted
+++ resolved
@@ -151,12 +151,8 @@
 	prevSampleEq(100, 9, true)
 	bufferEq([]sample{{t: 99, v: 8}, {t: 100, v: 9}})
 
-<<<<<<< HEAD
 	require.Equal(t, chunkenc.ValNone, it.Next(), "next succeeded unexpectedly")
-=======
-	require.False(t, it.Next(), "next succeeded unexpectedly")
-	require.False(t, it.Seek(1024), "seek succeeded unexpectedly")
->>>>>>> a14960ea
+	require.Equal(t, chunkenc.ValNone, it.Seek(1024), "seek succeeded unexpectedly")
 }
 
 // At() should not be called once Next() returns false.
